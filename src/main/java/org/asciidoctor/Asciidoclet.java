--- conflicted
+++ resolved
@@ -29,17 +29,6 @@
  * include::pom.xml[tags=pom_include,indent=0]
  * ----
  *
-<<<<<<< HEAD
- * <1> The `-include-basedir` option must be set, typically this is the project root. It allows
- * source inclusions within javadocs, relative to the specified directory. +
- * The `-attributes` option takes a *quoted string* containing a list of attributes that will be
- * passed to Asciidoctor. The string may contain one or more `attrname` or `attrname=value`
- * values, separated by *semicolons*.
- *
- * <2> The `-overview` option may refer to an Asciidoc file. If the file's extension does not match
- * one of `.ad`, `.adoc`, `.asciidoc` or `.txt`, then the file is ignored and will be processed
- * by the standard doclet as an HTML overview.
-=======
  * <1> Use the `additionalparam` parameter to pass Asciidoclet parameters to javadoc. 
  *     See <<doclet-options>>.
  *
@@ -48,7 +37,6 @@
  * == Doclet Options
  *
  * include::README.asciidoc[tags=doclet-options]
->>>>>>> 08883245
  *
  * == Examples
  *
@@ -183,11 +171,7 @@
  * +
  * IMPORTANT: Check this out!
  *
-<<<<<<< HEAD
- * @author {author}
-=======
  * @author https://github.com/johncarl81[John Ericksen]
->>>>>>> 08883245
  * @version {project_version}
  * @see org.asciidoctor.Asciidoclet
  * @since 0.1.0
@@ -198,24 +182,12 @@
     private final RootDoc rootDoc;
     private final DocletOptions docletOptions;
     private final DocletIterator iterator;
-<<<<<<< HEAD
-=======
     private final Stylesheets stylesheets;
->>>>>>> 08883245
 
     public Asciidoclet(RootDoc rootDoc) {
         this.rootDoc = rootDoc;
         this.docletOptions = new DocletOptions(rootDoc);
         this.iterator = new DocletIterator(docletOptions);
-<<<<<<< HEAD
-    }
-
-    // test use
-    Asciidoclet(RootDoc rootDoc, DocletIterator iterator) {
-        this.rootDoc = rootDoc;
-        this.docletOptions = new DocletOptions(rootDoc);
-        this.iterator = iterator;
-=======
         this.stylesheets = new Stylesheets(docletOptions, rootDoc);
     }
 
@@ -225,7 +197,6 @@
         this.docletOptions = new DocletOptions(rootDoc);
         this.iterator = iterator;
         this.stylesheets = stylesheets;
->>>>>>> 08883245
     }
 
     /**
@@ -293,19 +264,6 @@
     @SuppressWarnings("UnusedDeclaration")
     public static boolean validOptions(String[][] options, DocErrorReporter errorReporter) {
         return validOptions(options, errorReporter, new StandardAdapter());
-<<<<<<< HEAD
-    }
-
-    static int optionLength(String option, StandardAdapter standardDoclet) {
-        return DocletOptions.optionLength(option, standardDoclet);
-    }
-
-    static boolean validOptions(String[][] options, DocErrorReporter errorReporter, StandardAdapter standardDoclet) {
-        return DocletOptions.validOptions(options, errorReporter, standardDoclet);
-    }
-
-    boolean start(StandardAdapter standardDoclet) {
-=======
     }
 
     static int optionLength(String option, StandardAdapter standardDoclet) {
@@ -322,7 +280,6 @@
     }
 
     private boolean run(StandardAdapter standardDoclet) {
->>>>>>> 08883245
         AsciidoctorRenderer renderer = new AsciidoctorRenderer(docletOptions, rootDoc);
         try {
             return iterator.render(rootDoc, renderer) &&
@@ -330,13 +287,10 @@
         } finally {
             renderer.cleanup();
         }
-<<<<<<< HEAD
-=======
     }
 
     private boolean postProcess() {
         if (docletOptions.stylesheetFile().isPresent()) return true;
         return stylesheets.copy();
->>>>>>> 08883245
     }
 }
package org.asciidoctor;

import com.sun.javadoc.DocErrorReporter;
import com.sun.javadoc.Doclet;
import com.sun.javadoc.LanguageVersion;
import com.sun.javadoc.RootDoc;
import org.asciidoctor.asciidoclet.*;

/**
 * = Asciidoclet
 *
 * https://github.com/asciidoctor/asciidoclet[Asciidoclet] is a Javadoc Doclet
 * that uses http://asciidoctor.org[Asciidoctor] (via the
 * https://github.com/asciidoctor/asciidoctor-java-integration[Asciidoctor Java integration])
 * to render http://asciidoc.org[AsciiDoc] markup within Javadoc comments.
 *
 * == Usage
 * 
 * Asciidoclet may be used via a custom doclet in the maven-javadoc-plugin:
 *
 * [source,xml]
 * ----
 * include::pom.xml[tags=pom_include,indent=0]
 * ----
 *
 * <1> The -includes-basedir option must be set, typically this is the project root. It allows
 * source inclusions within javadocs, relative to the specified directory.
 *
 * <2> The -overview option may refer to an Asciidoc file. If the file's extension does not match
 * one of `.ad`, `.adoc`, `.asciidoc` or `.txt`, then the file is ignored and will be processed
 * by the standard doclet as an HTML overview.
 *
 * == Examples
 * 
 * Code block (with syntax highlighting added by CodeRay)::
 * +
 * [source,java]
 * --
 * /**
 *  * = Asciidoclet
 *  *
 *  * A Javadoc Doclet that uses http://asciidoctor.org[Asciidoctor]
 *  * to render http://asciidoc.org[AsciiDoc] markup in Javadoc comments.
 *  *
 *  * @author https://github.com/johncarl81[John Ericksen]
 *  *\/
 * public class Asciidoclet extends Doclet {
 *     private final Asciidoctor asciidoctor = Asciidoctor.Factory.create(); // <1>
 *
 *     @SuppressWarnings("UnusedDeclaration")
 *     public static boolean start(RootDoc rootDoc) {
 *         new Asciidoclet().render(rootDoc); // <2>
 *         return Standard.start(rootDoc);
 *     }
 * }
 * --
 * <1> Creates an instance of the Asciidoctor Java integration
 * <2> Runs Javadoc comment strings through Asciidoctor
 *
 * Inline code:: `code()` or +code()+
 *
 * Headings::
 * +
 * --
 * [float]
 * = Heading 1
 * [float]
 * == Heading 2
 * [float]
 * === Heading 3
 * [float]
 * ==== Heading 4
 * [float]
 * ===== Heading 5
 * --
 *
 * Links::
 * Doc Writer <doc@example.com> +
 * http://asciidoc.org[AsciiDoc] is a lightweight markup language. +
 * Learn more about it at http://asciidoctor.org. +
 *
 * Bullets::
 * +
 * --
 * .Unnumbered
 * * bullet
 * * bullet
 * - bullet
 * - bullet
 * * bullet
 * ** bullet
 * ** bullet
 * *** bullet
 * *** bullet
 * **** bullet
 * **** bullet
 * ***** bullet
 * ***** bullet
 * **** bullet
 * *** bullet
 * ** bullet
 * * bullet
 * --
 * +
 * --
 * .Numbered
 * . bullet
 * . bullet
 * .. bullet
 * .. bullet
 * . bullet
 * .. bullet
 * ... bullet
 * ... bullet
 * .... bullet
 * .... bullet
 * ... bullet
 * ... bullet
 * .. bullet
 * .. bullet
 * . bullet
 * --
 *
 * Tables::
 * +
 * .An example table
 * [cols="3", options="header"]
 * |===
 * |Column 1
 * |Column 2
 * |Column 3
 * 
 * |1
 * |Item 1
 * |a
 * 
 * |2
 * |Item 2
 * |b
 * 
 * |3
 * |Item 3
 * |c
 * |===
 *
 * Sidebar block::
 * +
 * .Optional Title
 * ****
 * *Sidebar* Block
 *
 * Usage: Notes in a sidebar, naturally.
 * ****
 *
 * Admonitions::
 * +
 * IMPORTANT: Check this out!
 *
 * @author https://github.com/johncarl81[John Ericksen]
 * @version 0.1.0
 * @see org.asciidoctor.Asciidoclet
 * @since 0.1.0
 * @serial (or @serialField or @serialData)
 */
public class Asciidoclet extends Doclet {

    protected static final String INCLUDE_BASEDIR_OPTION = "-include-basedir";

    private static StandardAdapter standardAdapter = new StandardAdapter();
    private static DocletIterator iterator = new DocletIterator();

    /**
     * .Example usage
     * [source,java]
     * exampleDeprecated("do not use");
     *
     * @deprecated for example purposes
     * @exception Exception example
     * @throws RuntimeException example
     * @serialData something else
     * @link Asciidoclet
     */
    public static void exampleDeprecated(String field) throws Exception{
        //noop
    }

    /**
     * Sets the language version to Java 5.
     *
     * _Javadoc spec requirement._
     *
     * @return language version number
     */
    @SuppressWarnings("UnusedDeclaration")
    public static LanguageVersion languageVersion() {
        return LanguageVersion.JAVA_1_5;
    }

    /**
     * Sets the option length to the standard Javadoc option length.
     *
     * _Javadoc spec requirement._
     *
     * @param option input option
     * @return length of required parameters
     */
    @SuppressWarnings("UnusedDeclaration")
    public static int optionLength(String option) {
        if (INCLUDE_BASEDIR_OPTION.equals(option)) {
            return 2;
        }
        return standardAdapter.optionLength(option);
    }

    /**
     * The starting point of Javadoc render.
     *
     * _Javadoc spec requirement._
     *
     * @param rootDoc input class documents
     * @return success
     */
    @SuppressWarnings("UnusedDeclaration")
    public static boolean start(RootDoc rootDoc) {
        String baseDir = getBaseDir(rootDoc.options());
<<<<<<< HEAD
        AsciidoctorRenderer renderer = new AsciidoctorRenderer(baseDir, rootDoc);
        try {
            iterator.render(rootDoc, renderer);
            return standardAdapter.start(rootDoc);
        } finally {
            renderer.cleanup();
        }
=======
        DocletRenderer renderer = new AsciidoctorRenderer(baseDir);

        return iterator.render(rootDoc, renderer) && standardAdapter.start(rootDoc);
>>>>>>> 7baa9558
    }

    /**
     * Processes the input options by delegating to the standard handler.
     *
     * _Javadoc spec requirement._
     *
     * @param options input option array
     * @param errorReporter error handling
     * @return success
     */
    @SuppressWarnings("UnusedDeclaration")
    public static boolean validOptions(String[][] options, DocErrorReporter errorReporter) {
        boolean hasBaseDir = false;
        for (String option[] : options) {
            if (option.length > 0 && INCLUDE_BASEDIR_OPTION.equals(option[0])) {
                hasBaseDir = true;
            }
        }
        if (!hasBaseDir) {
            errorReporter.printWarning(INCLUDE_BASEDIR_OPTION + " must be present for includes or file reference features.");
        }

        return standardAdapter.validOptions(options, errorReporter);
    }

    protected static String getBaseDir(String[][] options) {
        for (String option[] : options) {
            if (INCLUDE_BASEDIR_OPTION.equals(option[0])) {
                return option[1];
            }
        }
        return null;
    }

    /**
     * _For testing purposes._
     *
     * Allows tests to override the standard adapter.
     *
     * @param adapter
     */
    protected static void setStandardAdapter(StandardAdapter adapter){
        standardAdapter = adapter;
    }

    /**
     * _For testing purposes._
     *
     * Allows tests to override the doclet iterator.
     *
     * @param iterator
     */
    protected static void setIterator(DocletIterator iterator) {
        Asciidoclet.iterator = iterator;
    }
}<|MERGE_RESOLUTION|>--- conflicted
+++ resolved
@@ -223,19 +223,13 @@
     @SuppressWarnings("UnusedDeclaration")
     public static boolean start(RootDoc rootDoc) {
         String baseDir = getBaseDir(rootDoc.options());
-<<<<<<< HEAD
         AsciidoctorRenderer renderer = new AsciidoctorRenderer(baseDir, rootDoc);
         try {
-            iterator.render(rootDoc, renderer);
-            return standardAdapter.start(rootDoc);
+            return iterator.render(rootDoc, renderer) &&
+                    standardAdapter.start(rootDoc);
         } finally {
             renderer.cleanup();
         }
-=======
-        DocletRenderer renderer = new AsciidoctorRenderer(baseDir);
-
-        return iterator.render(rootDoc, renderer) && standardAdapter.start(rootDoc);
->>>>>>> 7baa9558
     }
 
     /**

--- conflicted
+++ resolved
@@ -178,10 +178,7 @@
 using http://ant.apache.org/ivy/[Ivy] or similar.
 
 === Doclet Options
-<<<<<<< HEAD
-=======
 // tag::doclet-options[]
->>>>>>> 08883245
 
 -include-basedir <dir>::
 Sets the base directory that will be used to resolve relative path names in Asciidoc `include::` directives.
@@ -191,23 +188,17 @@
 Sets http://asciidoctor.org/docs/user-manual/#attributes[document attributes^] that will be expanded when processing javadoc comments.
 The argument is a string containing a list of attributes in the form of `key`, `key!` or `key=value`.
 Attributes must be separated by semicolons.
-<<<<<<< HEAD
-=======
 +
 The document attribute `javadoc` is set automatically by the doclet. 
 This may be useful for conditionally selecting content when using the same Asciidoc file for javadoc and other documentation.
->>>>>>> 08883245
 
 -overview <file>::
 Overview documentation can be generated from an Asciidoc file using the standard `-overview` option.
 Files matching `*.ad`, `*.adoc`, `*.asciidoc` or `*.txt` are processed by Asciidoclet.
 Other files are assumed to be HTML and will be processed by the standard doclet.
 
-<<<<<<< HEAD
-=======
 // end::doclet-options[]
 // end::usage[]
->>>>>>> 08883245
 == Resources and help
 
 For more information:
